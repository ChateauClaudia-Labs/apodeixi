util:
  __init__.py: '

    Size (in bytes):  0

    '
  a6i_error.py: '

    Size (in bytes):  11650

    '
  apodeixi_config.py: '

    Size (in bytes):  11922

    '
  dataframe_utils.py: '

    Size (in bytes):  20159

    '
  dictionary_utils.py: '

    Size (in bytes):  22194

    '
  excel_writer_utils.py: '

    Size (in bytes):  1369

    '
  formatting_utils.py: '

    Size (in bytes):  17491

    '
  list_utils.py: '

    Size (in bytes):  9858

    '
  path_utils.py: '

<<<<<<< HEAD
    Size (in bytes):  24473
=======
    Size (in bytes):  24471
>>>>>>> f50a185e

    '
  performance_utils.py: '

    Size (in bytes):  2877

    '
  tests_unit:
    __init__.py: '

      Size (in bytes):  0

      '
    expected_data:
      a6i_error_EXPECTED.txt: '

        Size (in bytes):  376

        '
      functional_trace_EXPECTED.txt: '

        Size (in bytes):  667

        '
      notebooks:
        test_notebook_run_executed_notebook.ipynb: '

          Size (in bytes):  4012

          '
      test_a6i_config_EXPECTED.txt: '

        Size (in bytes):  508

        '
      test_compare_dataframes_comparison_EXPECTED.txt: '

        Size (in bytes):  956

        '
      test_create_EXPECTED.yaml: '

        Size (in bytes):  2712

        '
      test_fy_quarter_EXPECTED.txt: '

        Size (in bytes):  2193

        '
      test_merge_lists_EXPECTED.txt: '

        Size (in bytes):  461

        '
      test_notebook_run_EXPECTED.yaml: '

        Size (in bytes):  3359

        '
      test_path_utils_EXPECTED.txt: '

        Size (in bytes):  906

        '
    input_data:
      test_compare_dataframes_df1_INPUT.csv: '

        Size (in bytes):  1097

        '
      test_compare_dataframes_df2_INPUT.csv: '

        Size (in bytes):  1044

        '
      test_notebook_run_INPUT.ipynb: '

        Size (in bytes):  3169

        '
      test_path_utils_INPUT.txt: '

        Size (in bytes):  0

        '
    test_a6i_error.py: '

      Size (in bytes):  3238

      '
    test_apodeixi_config.py: '

      Size (in bytes):  2555

      '
    test_dataframe_utils.py: '

      Size (in bytes):  4248

      '
    test_folder_hierarchy.py: '

      Size (in bytes):  2488

      '
    test_formatting_utils.py: '

      Size (in bytes):  4979

      '
    test_list_utils.py: '

      Size (in bytes):  3605

      '
    test_path_utils.py: '

      Size (in bytes):  5992

      '
    test_time_buckets.py: '

      Size (in bytes):  5193

      '
  time_buckets.py: '

    Size (in bytes):  5197

    '
  yaml_utils.py: '

    Size (in bytes):  2452

    '<|MERGE_RESOLUTION|>--- conflicted
+++ resolved
@@ -41,11 +41,7 @@
     '
   path_utils.py: '
 
-<<<<<<< HEAD
-    Size (in bytes):  24473
-=======
     Size (in bytes):  24471
->>>>>>> f50a185e
 
     '
   performance_utils.py: '
