--- conflicted
+++ resolved
@@ -1,18 +1,10 @@
 package:
   name: apodeixi
-<<<<<<< HEAD
-  version: 0.3.0a2
-
-source:
-
-  git_rev: v0.3.0a2
-=======
   version: 0.3.0a3
 
 source:
 
   git_rev: v0.3.0a3
->>>>>>> 437f2ffc
   git_url: https://github.com/ChateauClaudia-Labs/apodeixi.git
 
 requirements:
@@ -27,10 +19,7 @@
     - wheel
     - twine >=3.4.1
     - notebook >=6.4.0
-<<<<<<< HEAD
-=======
     - conda-build >=3.21.4
->>>>>>> 437f2ffc
     - toml >=0.10.2
 
   run: # Include any dependencies that the user should be prompted to also install when installing our package
